--- conflicted
+++ resolved
@@ -59,13 +59,9 @@
         <slf4j.version>1.7.6</slf4j.version>
         <servlet.version>3.0.0.v201112011016</servlet.version>
         <jetty.version>9.0.7.v20131107</jetty.version>
-<<<<<<< HEAD
         <guava.version>16.0.1</guava.version>
+        <guava.version>17.0</guava.version>
         <h2.version>1.4.178</h2.version>
-=======
-        <guava.version>17.0</guava.version>
-        <h2.version>1.3.175</h2.version>
->>>>>>> 25fdd060
         <findbugs.skip>false</findbugs.skip>
     </properties>
 
