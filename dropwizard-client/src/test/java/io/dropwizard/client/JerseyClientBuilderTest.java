--- conflicted
+++ resolved
@@ -169,7 +169,6 @@
         verify(lifecycleEnvironment).executorService("jersey-client-test-%d");
     }
 
-<<<<<<< HEAD
     @Test
     public void usesChunkedEncodingIfChunkedEncodingIsEnabled() throws Exception {
         final JerseyClientConfiguration configuration = new JerseyClientConfiguration();
@@ -189,20 +188,19 @@
                 .using(executorService, objectMapper).build("test");
         assertThat(client.getConfiguration().getProperty(ClientProperties.REQUEST_ENTITY_PROCESSING)).isEqualTo(RequestEntityProcessing.BUFFERED);
     }
-=======
-	@Test
-	public void usesACustomHttpClientMetricNameStrategy() throws Exception {
-		final HttpClientBuilder httpClientBuilder = (HttpClientBuilder) FieldUtils
-				.getField(JerseyClientBuilder.class, "builder", true).get(builder);
-		final Field metricNameStrategyField = FieldUtils.getField(
-				HttpClientBuilder.class, "metricNameStrategy", true);
-
-		HttpClientMetricNameStrategy custom = HttpClientMetricNameStrategies.HOST_AND_METHOD;
-		assertThat(metricNameStrategyField.get(httpClientBuilder)).isNotSameAs(custom);
-		builder.using(custom);
-		assertThat(metricNameStrategyField.get(httpClientBuilder)).isSameAs(custom);
-	}
->>>>>>> e1f9078e
+
+    @Test
+    public void usesACustomHttpClientMetricNameStrategy() throws Exception {
+        final HttpClientBuilder httpClientBuilder = (HttpClientBuilder) FieldUtils
+                .getField(JerseyClientBuilder.class, "builder", true).get(builder);
+        final Field metricNameStrategyField = FieldUtils.getField(
+                HttpClientBuilder.class, "metricNameStrategy", true);
+
+        HttpClientMetricNameStrategy custom = HttpClientMetricNameStrategies.HOST_AND_METHOD;
+        assertThat(metricNameStrategyField.get(httpClientBuilder)).isNotSameAs(custom);
+        builder.using(custom);
+        assertThat(metricNameStrategyField.get(httpClientBuilder)).isSameAs(custom);
+    }
 
     @Provider
     @Consumes(MediaType.APPLICATION_SVG_XML)
