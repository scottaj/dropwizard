--- conflicted
+++ resolved
@@ -41,24 +41,11 @@
         this.sessionFactories = sessionFactories;
     }
 
-<<<<<<< HEAD
-=======
-    // Context variables
-    @Nullable
-    private UnitOfWork unitOfWork;
-
-    @Nullable
-    private Session session;
-
-    @Nullable
-    private SessionFactory sessionFactory;
-
     // was the session created by this aspect?
     private boolean sessionCreated;
     // do we manage the transaction or did we join an existing one?
     private boolean transactionStarted;
 
->>>>>>> 5e605a63
     public void beforeStart(@Nullable UnitOfWork unitOfWork) {
         if (unitOfWork == null) {
             return;
@@ -75,40 +62,26 @@
             }
         }
 
-<<<<<<< HEAD
-        Session session = sessionFactory.openSession();
-        try {
-            setContext(unitOfWork, session);
-            configureSession();
-            beginTransaction(unitOfWork, session);
-        } catch (Throwable th) {
-            session.close();
-            clearContext();
-            throw th;
-=======
         Session existingSession = null;
-        if(ManagedSessionContext.hasBind(sessionFactory)) {
+
+        if (ManagedSessionContext.hasBind(sessionFactory)) {
             existingSession = sessionFactory.getCurrentSession();
         }
 
-        if(existingSession != null) {
+        if (existingSession != null) {
             sessionCreated = false;
-            session = existingSession;
-            validateSession();
         } else {
+            Session session = sessionFactory.openSession();
             sessionCreated = true;
-            session = sessionFactory.openSession();
             try {
+                setContext(unitOfWork, session);
                 configureSession();
-                ManagedSessionContext.bind(session);
                 beginTransaction(unitOfWork, session);
             } catch (Throwable th) {
                 session.close();
-                session = null;
-                ManagedSessionContext.unbind(sessionFactory);
+                clearContext();
                 throw th;
             }
->>>>>>> 5e605a63
         }
     }
 
@@ -145,73 +118,23 @@
 
     public void onFinish() {
         try {
-<<<<<<< HEAD
             SessionFactory sessionFactory = UnitOfWorkContext.getSessionFactory();
-            if (sessionFactory != null) {
+            if (sessionCreated && sessionFactory != null) {
                 sessionFactory.getCurrentSession().close();
             }
         } finally {
-            clearContext();
-=======
-            if (sessionCreated && session != null) {
-                session.close();
+            if (sessionCreated) {
+                clearContext();
             }
-        } finally {
-            session = null;
-            if(sessionCreated) {
-                ManagedSessionContext.unbind(sessionFactory);
-            }
->>>>>>> 5e605a63
         }
     }
 
     protected void configureSession() {
-<<<<<<< HEAD
         Session session = UnitOfWorkContext.getCurrentSession();
         UnitOfWork unitOfWork = requireNonNull(UnitOfWorkContext.getUnitOfWork());
-=======
-        if (unitOfWork == null || session == null) {
-            throw new NullPointerException("unitOfWork or session is null. This is a bug!");
-        }
->>>>>>> 5e605a63
         session.setDefaultReadOnly(unitOfWork.readOnly());
         session.setCacheMode(unitOfWork.cacheMode());
         session.setHibernateFlushMode(unitOfWork.flushMode());
-    }
-
-    protected void validateSession() {
-        if (unitOfWork == null || session == null) {
-            throw new NullPointerException("unitOfWork or session is null. This is a bug!");
-        }
-        if(unitOfWork.readOnly() != session.isDefaultReadOnly()) {
-            throw new IllegalStateException(String.format(
-                "Existing session readOnly state (%b) does not match requested state (%b)",
-                session.isDefaultReadOnly(),
-                unitOfWork.readOnly()
-            ));
-        }
-        if(unitOfWork.cacheMode() != session.getCacheMode()) {
-            throw new IllegalStateException(String.format(
-                "Existing session cache mode (%s) does not match requested mode (%s)",
-                session.getCacheMode(),
-                unitOfWork.cacheMode()
-            ));
-        }
-        if(unitOfWork.flushMode() != session.getHibernateFlushMode()) {
-            throw new IllegalStateException(String.format(
-                "Existing session flush mode (%s) does not match requested mode (%s)",
-                session.getHibernateFlushMode(),
-                unitOfWork.flushMode()
-            ));
-        }
-        final Transaction txn = session.getTransaction();
-        if(unitOfWork.transactional() != (txn != null && txn.isActive())) {
-            throw new IllegalStateException(String.format(
-                "Existing session transaction state (%s) does not match requested (%b)",
-                txn == null ? "NULL" : Boolean.valueOf(txn.isActive()),
-                unitOfWork.transactional()
-            ));
-        }
     }
 
     private void beginTransaction(UnitOfWork unitOfWork, Session session) {
@@ -219,7 +142,7 @@
             return;
         }
         final Transaction txn = session.getTransaction();
-        if(txn != null && txn.isActive()) {
+        if (txn != null && txn.isActive()) {
             transactionStarted = false;
         } else {
             session.beginTransaction();
