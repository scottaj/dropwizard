.. _manual-index:

###########
User Manual
###########

.. rubric:: This goal of this document is to provide you with all the information required to build,
            organize, test, deploy, and maintain Dropwizard-based applications. If you're new to
            Dropwizard, you should read the :ref:`getting-started` guide first.

.. toctree::
    :maxdepth: 1

    core
    client
    jdbi
    migrations
    hibernate
    auth
    views
    scala
    testing
<<<<<<< HEAD
    example
=======
    configuration
>>>>>>> 94cf94b8
<|MERGE_RESOLUTION|>--- conflicted
+++ resolved
@@ -20,8 +20,5 @@
     views
     scala
     testing
-<<<<<<< HEAD
     example
-=======
     configuration
->>>>>>> 94cf94b8
