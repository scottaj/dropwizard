--- conflicted
+++ resolved
@@ -1,28 +1,13 @@
 package com.yammer.dropwizard.config;
 
-<<<<<<< HEAD
+import java.io.File;
+import java.security.KeyStore;
 import java.util.EnumSet;
 import java.util.EventListener;
 import java.util.Map;
 
 import javax.servlet.DispatcherType;
 
-=======
-import com.google.common.base.Optional;
-import com.google.common.collect.ImmutableMap;
-import com.google.common.collect.ImmutableSet;
-import com.yammer.dropwizard.jetty.BiDiGzipHandler;
-import com.yammer.dropwizard.jetty.UnbrandedErrorHandler;
-import com.yammer.dropwizard.servlets.ThreadNameFilter;
-import com.yammer.dropwizard.tasks.TaskServlet;
-import com.yammer.dropwizard.util.Duration;
-import com.yammer.dropwizard.util.Size;
-import com.yammer.metrics.HealthChecks;
-import com.yammer.metrics.core.HealthCheck;
-import com.yammer.metrics.jetty.*;
-import com.yammer.metrics.servlet.AdminServlet;
-import com.yammer.metrics.util.DeadlockHealthCheck;
->>>>>>> 97e4b2e4
 import org.eclipse.jetty.security.ConstraintMapping;
 import org.eclipse.jetty.security.ConstraintSecurityHandler;
 import org.eclipse.jetty.security.HashLoginService;
@@ -40,7 +25,6 @@
 import org.eclipse.jetty.servlet.FilterHolder;
 import org.eclipse.jetty.servlet.ServletContextHandler;
 import org.eclipse.jetty.servlet.ServletHolder;
-import org.eclipse.jetty.util.resource.Resource;
 import org.eclipse.jetty.util.security.Constraint;
 import org.eclipse.jetty.util.security.Credential;
 import org.eclipse.jetty.util.ssl.SslContextFactory;
@@ -49,15 +33,11 @@
 import org.slf4j.Logger;
 import org.slf4j.LoggerFactory;
 
-<<<<<<< HEAD
 import com.google.common.base.Optional;
 import com.google.common.collect.ImmutableMap;
 import com.google.common.collect.ImmutableSet;
 import com.yammer.dropwizard.jetty.BiDiGzipHandler;
-import com.yammer.dropwizard.jetty.InstrumentedSslSelectChannelConnector;
-import com.yammer.dropwizard.jetty.InstrumentedSslSocketConnector;
 import com.yammer.dropwizard.jetty.UnbrandedErrorHandler;
-import com.yammer.dropwizard.logging.Log;
 import com.yammer.dropwizard.servlets.ThreadNameFilter;
 import com.yammer.dropwizard.tasks.TaskServlet;
 import com.yammer.dropwizard.util.Duration;
@@ -69,16 +49,10 @@
 import com.yammer.metrics.jetty.InstrumentedQueuedThreadPool;
 import com.yammer.metrics.jetty.InstrumentedSelectChannelConnector;
 import com.yammer.metrics.jetty.InstrumentedSocketConnector;
-import com.yammer.metrics.reporting.AdminServlet;
+import com.yammer.metrics.jetty.InstrumentedSslSelectChannelConnector;
+import com.yammer.metrics.jetty.InstrumentedSslSocketConnector;
+import com.yammer.metrics.servlet.AdminServlet;
 import com.yammer.metrics.util.DeadlockHealthCheck;
-=======
-import javax.servlet.DispatcherType;
-import java.io.File;
-import java.security.KeyStore;
-import java.util.EnumSet;
-import java.util.EventListener;
-import java.util.Map;
->>>>>>> 97e4b2e4
 
 // TODO: 11/7/11 <coda> -- document ServerFactory
 // TODO: 11/7/11 <coda> -- document ServerFactory
@@ -260,27 +234,35 @@
             factory.setTrustStore(path);
         }
 
-<<<<<<< HEAD
         for (String password : config.getSslConfiguration().getTrustStorePassword().asSet()) {
             factory.setTrustStorePassword(password);
         }
 
         for (String type : config.getSslConfiguration().getTrustStoreType().asSet()) {
-            factory.setTrustStoreType(type);
+            if (type.startsWith("Windows-")) {
+                try {
+                    final KeyStore keyStore = KeyStore.getInstance(type);
+
+                    keyStore.load(null, null);
+                    factory.setTrustStore(keyStore);
+
+                } catch (Exception e) {
+                    throw new IllegalStateException("Windows key store not supported", e);
+                }
+            } else {
+                factory.setTrustStoreType(type);
+            }
         }
 
         for (Boolean needClientAuth : config.getSslConfiguration().getNeedClientAuth().asSet()) {
             factory.setNeedClientAuth(needClientAuth);
         }
-        
-        factory.setIncludeProtocols(config.getSslConfiguration().getSupportedProtocols());
-=======
+
         factory.setIncludeProtocols(config.getSslConfiguration()
                                           .getSupportedProtocols()
                                           .toArray(new String[config.getSslConfiguration()
                                                                     .getSupportedProtocols()
                                                                     .size()]));
->>>>>>> 97e4b2e4
     }
 
 
